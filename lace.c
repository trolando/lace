/*
 * Copyright 2013-2014 Formal Methods and Tools, University of Twente
 *
 * Licensed under the Apache License, Version 2.0 (the "License");
 * you may not use this file except in compliance with the License.
 * You may obtain a copy of the License at
 *
 *     http://www.apache.org/licenses/LICENSE-2.0
 *
 * Unless required by applicable law or agreed to in writing, software
 * distributed under the License is distributed on an "AS IS" BASIS,
 * WITHOUT WARRANTIES OR CONDITIONS OF ANY KIND, either express or implied.
 * See the License for the specific language governing permissions and
 * limitations under the License.
 */

#include <errno.h>
#include <sched.h> // for sched_getaffinity
#include <stdio.h>  // for fprintf
#include <stdlib.h> // for memalign, malloc
#include <string.h> // for memset
#include <sys/mman.h> // for mprotect
#include <sys/time.h> // for gettimeofday
#include <pthread.h>
#include <unistd.h>
#include <assert.h>

#include <lace.h>

#ifndef USE_NUMA
#define USE_NUMA 0 // by default, don't use special numa handling code
#endif

#if USE_NUMA
#include <numa.h>
#include <numa_tools.h>
#endif

// public Worker data
static Worker **workers;
static size_t default_stacksize = 0; // set by lace_init
static size_t default_dqsize = 100000;

static int n_workers = 0;

// private Worker data (just for stats at end )
static WorkerP **workers_p;

// set to 0 when quitting
static int lace_quits = 0;

// for storing private Worker data
static pthread_attr_t worker_attr;
static pthread_key_t worker_key;

static pthread_cond_t wait_until_done = PTHREAD_COND_INITIALIZER;
static pthread_mutex_t wait_until_done_mutex = PTHREAD_MUTEX_INITIALIZER;

struct lace_worker_init
{
    void* stack;
    size_t stacksize;
};

static struct lace_worker_init *workers_init;

WorkerP*
lace_get_worker()
{
    return (WorkerP*)pthread_getspecific(worker_key);
}

Task*
lace_get_head(WorkerP *self)
{
    Task *low = self->dq;
    Task *high = self->end;

    if (low->thief == 0) return low;

    while (low < high) {
        Task *mid = low + (high-low)/2;
        if (mid->thief == 0) high = mid;
        else low = mid + 1;
    }

    return low;
}

size_t
lace_workers()
{
    return n_workers;
}

size_t
lace_default_stacksize()
{
    return default_stacksize;
}

#if LACE_PIE_TIMES
static uint64_t count_at_start, count_at_end;
static long long unsigned us_elapsed_timer;

static void
us_elapsed_start(void)
{
    struct timeval now;
    gettimeofday(&now, NULL);
    us_elapsed_timer = now.tv_sec * 1000000LL + now.tv_usec;
}

static long long unsigned
us_elapsed(void)
{
    struct timeval now;
    long long unsigned t;

    gettimeofday( &now, NULL );

    t = now.tv_sec * 1000000LL + now.tv_usec;

    return t - us_elapsed_timer;
}
#endif

#if USE_NUMA
// Lock used only during parallel lace_init_worker...
static volatile int __attribute__((aligned(64))) lock = 0;
static inline void
lock_acquire()
{
    while (1) {
        while (lock) {}
        if (cas(&lock, 0, 1)) return;
    }
}
static inline void
lock_release()
{
    lock=0;
}
#endif

/* Barrier */
#define BARRIER_MAX_THREADS 128

typedef union __attribute__((__packed__)) asize_u
{
    volatile size_t val;
    char            pad[LINE_SIZE - sizeof(size_t)];
} asize_t;

typedef struct barrier_s {
    size_t __attribute__((aligned(LINE_SIZE))) ids;
    size_t __attribute__((aligned(LINE_SIZE))) threads;
    size_t __attribute__((aligned(LINE_SIZE))) count;
    size_t __attribute__((aligned(LINE_SIZE))) wait;
    /* the following is needed only for destroy: */
    asize_t             entered[BARRIER_MAX_THREADS];
    pthread_key_t       tls_key;
} barrier_t;

static inline size_t
barrier_get_next_id(barrier_t *b)
{
    size_t val, new_val;
    do { // cas is faster than __sync_fetch_and_inc / __sync_inc_and_fetch
        val = ATOMIC_READ (b->ids);
        new_val = val + 1;
    } while (!cas(&b->ids, val, new_val));
    return val;
}

static inline int
barrier_get_id(barrier_t *b)
{
    int *id = (int*)pthread_getspecific(b->tls_key);
    if (id == NULL) {
        id = (int*)malloc(sizeof(int));
        *id = barrier_get_next_id(b);
        pthread_setspecific(b->tls_key, id);
    }
    return *id;
}

static int
barrier_wait(barrier_t *b)
{
    // get id ( only needed for destroy :( )
    int id = barrier_get_id(b);

    // signal entry
    ATOMIC_WRITE (b->entered[id].val, 1);

    size_t wait = ATOMIC_READ(b->wait);
    if (b->threads == add_fetch(b->count, 1)) {
        ATOMIC_WRITE(b->count, 0); // reset counter
        ATOMIC_WRITE(b->wait, 1 - wait); // flip wait
        ATOMIC_WRITE(b->entered[id].val, 0); // signal exit
        return -1; // master return value
    } else {
        while (wait == ATOMIC_READ(b->wait)) {} // wait
        ATOMIC_WRITE(b->entered[id].val, 0); // signal exit
        return 0; // slave return value
    }
}

static void
barrier_init(barrier_t *b, unsigned count)
{
    assert(count <= BARRIER_MAX_THREADS);
    memset(b, 0, sizeof(barrier_t));
    pthread_key_create(&b->tls_key, NULL);
    b->threads = count;
}

static void
barrier_destroy(barrier_t *b)
{
    // wait for all to exit
    size_t i;
    for (i=0; i<b->threads; i++)
        while (1 == b->entered[i].val) {}
    pthread_key_delete(b->tls_key);
}

static barrier_t bar;

void
lace_init_worker(int worker, size_t dq_size)
{
    Worker *wt;
    WorkerP *w;

    if (dq_size == 0) dq_size = default_dqsize;

#if USE_NUMA
    // Retrieve our NUMA node...
    size_t node;
    numa_worker_info(worker, &node, 0, 0, 0);

    // Pin our thread...
    numa_run_on_node(node);

    // Allocate memory on our NUMA node...
    lock_acquire();
    wt = (Worker *)numa_alloc_onnode(sizeof(Worker), node);
    wt->r = (Worker **)numa_alloc_onnode(sizeof(Worker*), node);
    wt->t = (Task **)numa_alloc_onnode(sizeof(Task*), node);
    w = (WorkerP *)numa_alloc_onnode(sizeof(WorkerP), node);
    if (wt == NULL || w == NULL || (w->dq = (Task*)numa_alloc_onnode(dq_size * sizeof(Task), node)) == NULL) {
        fprintf(stderr, "Lace error: Unable to allocate memory for the Lace worker!\n");
        exit(1);
    }
    lock_release();
#else
    // Allocate memory...
    if (posix_memalign((void**)&wt, LINE_SIZE, sizeof(Worker)) ||
        posix_memalign((void**)&wt->r, LINE_SIZE, sizeof(Worker*)) ||
        posix_memalign((void**)&wt->t, LINE_SIZE, sizeof(Task*)) ||
        posix_memalign((void**)&w, LINE_SIZE, sizeof(WorkerP)) || 
        posix_memalign((void**)&w->dq, LINE_SIZE, dq_size * sizeof(Task))) {
            fprintf(stderr, "Lace error: Unable to allocate memory for the Lace worker!\n");
            exit(1);
    }
#endif

    w->a = &wt->a;
    w->r = wt->r;
    w->t = wt->t;

    w->stolen = w->dq;
    w->public = wt;
    w->end = w->dq + dq_size;
    w->worker = worker;
    if (workers_init[worker].stack != 0) {
        w->stack_trigger = ((size_t)workers_init[worker].stack) + workers_init[worker].stacksize/20;
    } else {
        w->stack_trigger = 0;
    }

#if LACE_COUNT_EVENTS
    // Reset counters
    { int k; for (k=0; k<CTR_MAX; k++) w->ctr[k] = 0; }
#endif

    // Set pointers
    pthread_setspecific(worker_key, w);
    workers[worker] = wt;
    workers_p[worker] = w;

    // Synchronize with others
    barrier_wait(&bar);

#if LACE_PIE_TIMES
    w->time = gethrtime();
    w->level = 0;
#endif
}

static inline uint32_t
rng(uint32_t *seed, int max)
{
    uint32_t next = *seed;

    next *= 1103515245;
    next += 12345;

    *seed = next;

    return next % max;
}

VOID_TASK_IMPL_0(lace_steal_random)
{
    Worker *victim = workers[(__lace_worker->worker + 1 + rng(&__lace_worker->seed, n_workers-1)) % n_workers];

    PR_COUNTSTEALS(__lace_worker, CTR_steal_tries);
    Worker *res = lace_steal(__lace_worker, __lace_dq_head, victim);
    if (res == LACE_NOWORK) {
        lace_cb_stealing(__lace_worker, __lace_dq_head);
    } else if (res == LACE_STOLEN) {
        PR_COUNTSTEALS(__lace_worker, CTR_steals);
    } else if (res == LACE_BUSY) {
        PR_COUNTSTEALS(__lace_worker, CTR_steal_busy);
    }
}

VOID_TASK_IMPL_1(lace_steal_random_loop, int*, quit)
{
    while (!(*(volatile int*)quit)) STEAL_RANDOM();
}

static lace_startup_cb main_cb;

static void*
lace_main_wrapper(void *arg)
{
    lace_init_worker(0, 0);
    WorkerP *self = lace_get_worker();

#if LACE_PIE_TIMES
    self->time = gethrtime();
#endif

    lace_time_event(self, 1);
    main_cb(self, self->dq, arg);
    lace_exit();
    pthread_cond_broadcast(&wait_until_done);

    return NULL;
}

VOID_TASK_IMPL_1(lace_steal_loop, int*, quit)
{
    // Determine who I am
    const int worker_id = __lace_worker->worker;

    // Prepare self, victim
    Worker ** const self = &workers[worker_id];
    Worker **victim = self;

#if LACE_PIE_TIMES
    __lace_worker->time = gethrtime();
#endif

    uint32_t seed = worker_id;
    unsigned int n = n_workers;
    int i=0;

    while(!(*(volatile int*)quit)) {
        // Select victim
        if( i>0 ) {
            i--;
            victim++;
            if (victim == self) victim++;
            if (victim >= workers + n) victim = workers;
            if (victim == self) victim++;
        } else {
            i = rng(&seed, 40); // compute random i 0..40
            victim = workers + (rng(&seed, n-1) + worker_id + 1) % n;
        }

        PR_COUNTSTEALS(__lace_worker, CTR_steal_tries);
        Worker *res = lace_steal(__lace_worker, __lace_dq_head, *victim);
        if (res == LACE_NOWORK) {
            lace_cb_stealing(__lace_worker, __lace_dq_head);
        } else if (res == LACE_STOLEN) {
            PR_COUNTSTEALS(__lace_worker, CTR_steals);
        } else if (res == LACE_BUSY) {
            PR_COUNTSTEALS(__lace_worker, CTR_steal_busy);
        }
    }
}

static void*
lace_default_worker(void* arg)
{
    lace_init_worker((size_t)arg, 0);
<<<<<<< HEAD
    lace_steal_loop();
    lace_time_event(lace_get_worker(), 9);
    lace_reject(lace_get_worker());
=======
    WorkerP *__lace_worker = lace_get_worker();
    Task *__lace_dq_head = __lace_worker->dq;
    lace_steal_loop(&lace_quits);
    lace_time_event(__lace_worker, 9);
>>>>>>> 537dffd9
    barrier_wait(&bar);
    return NULL;
}

static void*
lace_default_cb()
{
    return 0;
}

pthread_t
lace_spawn_worker(int worker, size_t stacksize, void* (*fun)(void*), void* arg)
{
    // Determine stack size
    if (stacksize == 0) stacksize = default_stacksize;

#if USE_NUMA
    size_t pagesize = numa_pagesize();
#else
    size_t pagesize = sysconf(_SC_PAGESIZE);
#endif

    stacksize = (stacksize + pagesize - 1) & ~(pagesize - 1); // ceil(stacksize, pagesize)

#if USE_NUMA
    // Allocate memory for the program stack on the NUMA nodes
    size_t node;
    lock_acquire();
    numa_worker_info(worker, &node, 0, 0, 0);
    void *stack_location = numa_alloc_onnode(stacksize + pagesize, node);
    lock_release();
    if (stack_location == 0) {
        fprintf(stderr, "Lace error: Unable to allocate memory for the pthread stack!\n");
        exit(1);
    }
#else
    void *stack_location = mmap(NULL, stacksize + pagesize, PROT_READ | PROT_WRITE, MAP_ANON | MAP_PRIVATE, 0, 0);
    if (stack_location == MAP_FAILED) {
        fprintf(stderr, "Lace error: Cannot allocate program stack, errno=%d!\n", errno);
        exit(1);
    }
#endif

    if (0 != mprotect(stack_location, pagesize, PROT_NONE)) {
        fprintf(stderr, "Lace error: Unable to protect the allocated program stack with a guard page!\n");
        exit(1);
    }
    stack_location = (uint8_t *)stack_location + pagesize; // skip protected page.
    if (0 != pthread_attr_setstack(&worker_attr, stack_location, stacksize)) {
        fprintf(stderr, "Lace error: Unable to set the pthread stack in Lace!\n");
        exit(1);
    }

    workers_init[worker].stack = stack_location;
    workers_init[worker].stacksize = stacksize;

    if (fun == 0) {
        fun = lace_default_worker;
        arg = (void*)(size_t)worker;
    }

    pthread_t res;
    pthread_create(&res, &worker_attr, fun, arg);
    return res;
}

static int
get_cpu_count()
{
#ifdef sched_getaffinity
    /* Best solution: find actual available cpus */
    cpu_set_t cs;
    CPU_ZERO(&cs);
    sched_getaffinity(0, sizeof(cs), &cs);
    int count = CPU_COUNT(&cs);
#elif defined(_SC_NPROCESSORS_ONLN)
    /* Fallback */
    int count = sysconf(_SC_NPROCESSORS_ONLN);
#else
    /* Okay... */
    int count = 1;
#endif
    return count < 1 ? 1 : count;
}

void
lace_init(int n, size_t dqsize)
{
    // Initialize globals
    n_workers = n;
    if (n_workers == 0) n_workers = get_cpu_count();
    if (dqsize != 0) default_dqsize = dqsize;
    lace_quits = 0;
    lace_cb_stealing = &lace_default_cb;

    // Create barrier for all workers
    barrier_init(&bar, n_workers);

    // Allocate array with all workers
    if (posix_memalign((void**)&workers, LINE_SIZE, n_workers*sizeof(Worker*)) != 0 ||
        posix_memalign((void**)&workers_p, LINE_SIZE, n_workers*sizeof(WorkerP*)) != 0) {
        fprintf(stderr, "Lace error: unable to allocate memory!\n");
        exit(1);
    }

    // Create pthread key
    pthread_key_create(&worker_key, NULL);

    // Prepare structures for thread creation
    pthread_attr_init(&worker_attr);

    // Set contention scope to system (instead of process)
    pthread_attr_setscope(&worker_attr, PTHREAD_SCOPE_SYSTEM);

    // Get default stack size
    if (pthread_attr_getstacksize(&worker_attr, &default_stacksize) != 0) {
        fprintf(stderr, "Lace warning: pthread_attr_getstacksize returned error!\n");
        default_stacksize = 1048576; // 1 megabyte default
    }

#if USE_NUMA
    // If we have NUMA, initialize it
    if (numa_available() != 0) {
        fprintf(stderr, "Lace error: NUMA not available!\n");
        exit(1);
    } else {
        fprintf(stderr, "Initializing Lace with NUMA support, %d workers.\n", n_workers);
        if (numa_distribute(n_workers) != 0) {
            fprintf(stderr, "Lace error: no suitable NUMA configuration found!\n");
            exit(1);
        }
    }
#else
    fprintf(stderr, "Initializing Lace without NUMA support, %d workers.\n", n_workers);
#endif

    // Prepare lace_init structure
    workers_init = (struct lace_worker_init*)calloc(1, sizeof(struct lace_worker_init) * n_workers);

#if LACE_PIE_TIMES
    // Initialize counters for pie times
    us_elapsed_start();
    count_at_start = gethrtime();
#endif
}

void
lace_startup(size_t stacksize, lace_startup_cb cb, void *arg)
{
    if (stacksize == 0) stacksize = default_stacksize;

    if (cb != 0) {
        fprintf(stderr, "Lace startup, creating %d worker threads with program stack %zu bytes.\n", n_workers, stacksize);
    } else if (n_workers == 1) {
        fprintf(stderr, "Lace startup, creating 0 worker threads.\n");
    } else {
        fprintf(stderr, "Lace startup, creating %d worker threads with program stack %zu bytes.\n", n_workers-1, stacksize);
    }

    /* Spawn workers */
    int i;
    for (i=1; i<n_workers; i++) lace_spawn_worker(i, stacksize, 0, 0);

    if (cb != 0) {
        main_cb = cb;
        lace_spawn_worker(0, stacksize, lace_main_wrapper, arg);

        // Suspend this thread until cb returns
        pthread_mutex_lock(&wait_until_done_mutex);
        pthread_cond_wait(&wait_until_done, &wait_until_done_mutex);
        pthread_mutex_unlock(&wait_until_done_mutex);
    } else {
        // use this thread as worker and return control
        lace_init_worker(0, 0);
        lace_time_event(lace_get_worker(), 1);
    }
}

#if LACE_COUNT_EVENTS
static uint64_t ctr_all[CTR_MAX];
#endif

void
lace_count_reset()
{
#if LACE_COUNT_EVENTS
    int i;
    size_t j;

    for (i=0;i<n_workers;i++) {
        for (j=0;j<CTR_MAX;j++) {
            workers_p[i]->ctr[j] = 0;
        }
    }

#if LACE_PIE_TIMES
    for (i=0;i<n_workers;i++) {
        workers_p[i]->time = gethrtime();
        if (i != 0) workers_p[i]->level = 0;
    }

    us_elapsed_start();
    count_at_start = gethrtime();
#endif
#endif
}

void
lace_count_report_file(FILE *file)
{
#if LACE_COUNT_EVENTS
    int i;
    size_t j;

    for (j=0;j<CTR_MAX;j++) ctr_all[j] = 0;
    for (i=0;i<n_workers;i++) {
        uint64_t *wctr = workers_p[i]->ctr;
        for (j=0;j<CTR_MAX;j++) {
            ctr_all[j] += wctr[j];
        }
    }

#if LACE_COUNT_TASKS
    for (i=0;i<n_workers;i++) {
        fprintf(file, "Tasks (%d): %zu\n", i, workers_p[i]->ctr[CTR_tasks]);
    }
    fprintf(file, "Tasks (sum): %zu\n", ctr_all[CTR_tasks]);
    fprintf(file, "\n");
#endif

#if LACE_COUNT_STEALS
    for (i=0;i<n_workers;i++) {
        fprintf(file, "Steals (%d): %zu good/%zu busy of %zu tries; leaps: %zu good/%zu busy of %zu tries\n", i,
            workers_p[i]->ctr[CTR_steals], workers_p[i]->ctr[CTR_steal_busy],
            workers_p[i]->ctr[CTR_steal_tries], workers_p[i]->ctr[CTR_leaps],
            workers_p[i]->ctr[CTR_leap_busy], workers_p[i]->ctr[CTR_leap_tries]);
    }
    fprintf(file, "Steals (sum): %zu good/%zu busy of %zu tries; leaps: %zu good/%zu busy of %zu tries\n", 
        ctr_all[CTR_steals], ctr_all[CTR_steal_busy],
        ctr_all[CTR_steal_tries], ctr_all[CTR_leaps],
        ctr_all[CTR_leap_busy], ctr_all[CTR_leap_tries]);
    fprintf(file, "\n");
#endif

#if LACE_COUNT_STEALS && LACE_COUNT_TASKS
    for (i=0;i<n_workers;i++) {
        fprintf(file, "Tasks per steal (%d): %zu\n", i,
            workers_p[i]->ctr[CTR_tasks]/(workers_p[i]->ctr[CTR_steals]+workers_p[i]->ctr[CTR_leaps]));
    }
    fprintf(file, "Tasks per steal (sum): %zu\n", ctr_all[CTR_tasks]/(ctr_all[CTR_steals]+ctr_all[CTR_leaps]));
    fprintf(file, "\n");
#endif

#if LACE_COUNT_SPLITS
    for (i=0;i<n_workers;i++) {
        fprintf(file, "Splits (%d): %zu shrinks, %zu grows, %zu outgoing requests\n", i,
            workers_p[i]->ctr[CTR_split_shrink], workers_p[i]->ctr[CTR_split_grow], workers_p[i]->ctr[CTR_split_req]);
    }
    fprintf(file, "Splits (sum): %zu shrinks, %zu grows, %zu outgoing requests\n",
        ctr_all[CTR_split_shrink], ctr_all[CTR_split_grow], ctr_all[CTR_split_req]);
    fprintf(file, "\n");
#endif

#if LACE_PIE_TIMES
    count_at_end = gethrtime();

    uint64_t count_per_ms = (count_at_end - count_at_start) / (us_elapsed() / 1000);
    double dcpm = (double)count_per_ms;

    uint64_t sum_count;
    sum_count = ctr_all[CTR_init] + ctr_all[CTR_wapp] + ctr_all[CTR_lapp] + ctr_all[CTR_wsteal] + ctr_all[CTR_lsteal]
              + ctr_all[CTR_close] + ctr_all[CTR_wstealsucc] + ctr_all[CTR_lstealsucc] + ctr_all[CTR_wsignal]
              + ctr_all[CTR_lsignal];

    fprintf(file, "Measured clock (tick) frequency: %.2f GHz\n", count_per_ms / 1000000.0);
    fprintf(file, "Aggregated time per pie slice, total time: %.2f CPU seconds\n\n", sum_count / (1000*dcpm));

    for (i=0;i<n_workers;i++) {
        fprintf(file, "Startup time (%d):    %10.2f ms\n", i, workers_p[i]->ctr[CTR_init] / dcpm);
        fprintf(file, "Steal work (%d):      %10.2f ms\n", i, workers_p[i]->ctr[CTR_wapp] / dcpm);
        fprintf(file, "Leap work (%d):       %10.2f ms\n", i, workers_p[i]->ctr[CTR_lapp] / dcpm);
        fprintf(file, "Steal overhead (%d):  %10.2f ms\n", i, (workers_p[i]->ctr[CTR_wstealsucc]+workers_p[i]->ctr[CTR_wsignal]) / dcpm);
        fprintf(file, "Leap overhead (%d):   %10.2f ms\n", i, (workers_p[i]->ctr[CTR_lstealsucc]+workers_p[i]->ctr[CTR_lsignal]) / dcpm);
        fprintf(file, "Steal search (%d):    %10.2f ms\n", i, (workers_p[i]->ctr[CTR_wsteal]-workers_p[i]->ctr[CTR_wstealsucc]-workers_p[i]->ctr[CTR_wsignal]) / dcpm);
        fprintf(file, "Leap search (%d):     %10.2f ms\n", i, (workers_p[i]->ctr[CTR_lsteal]-workers_p[i]->ctr[CTR_lstealsucc]-workers_p[i]->ctr[CTR_lsignal]) / dcpm);
        fprintf(file, "Exit time (%d):       %10.2f ms\n", i, workers_p[i]->ctr[CTR_close] / dcpm);
        fprintf(file, "\n");
    }

    fprintf(file, "Startup time (sum):    %10.2f ms\n", ctr_all[CTR_init] / dcpm);
    fprintf(file, "Steal work (sum):      %10.2f ms\n", ctr_all[CTR_wapp] / dcpm);
    fprintf(file, "Leap work (sum):       %10.2f ms\n", ctr_all[CTR_lapp] / dcpm);
    fprintf(file, "Steal overhead (sum):  %10.2f ms\n", (ctr_all[CTR_wstealsucc]+ctr_all[CTR_wsignal]) / dcpm);
    fprintf(file, "Leap overhead (sum):   %10.2f ms\n", (ctr_all[CTR_lstealsucc]+ctr_all[CTR_lsignal]) / dcpm);
    fprintf(file, "Steal search (sum):    %10.2f ms\n", (ctr_all[CTR_wsteal]-ctr_all[CTR_wstealsucc]-ctr_all[CTR_wsignal]) / dcpm);
    fprintf(file, "Leap search (sum):     %10.2f ms\n", (ctr_all[CTR_lsteal]-ctr_all[CTR_lstealsucc]-ctr_all[CTR_lsignal]) / dcpm);
    fprintf(file, "Exit time (sum):       %10.2f ms\n", ctr_all[CTR_close] / dcpm);
    fprintf(file, "\n" );
#endif
#endif
    return;
    (void)file;
}

void lace_exit()
{
    lace_time_event(lace_get_worker(), 2);

    lace_quits = 1;

    // Wait for others
    lace_reject(lace_get_worker());
    barrier_wait(&bar);

    barrier_destroy(&bar);

#if LACE_COUNT_EVENTS
    lace_count_report_file(stderr);
#endif
}

lace_nowork_cb lace_cb_stealing;

void lace_set_callback(lace_nowork_cb cb)
{
    lace_cb_stealing = cb;
}<|MERGE_RESOLUTION|>--- conflicted
+++ resolved
@@ -399,16 +399,11 @@
 lace_default_worker(void* arg)
 {
     lace_init_worker((size_t)arg, 0);
-<<<<<<< HEAD
-    lace_steal_loop();
-    lace_time_event(lace_get_worker(), 9);
-    lace_reject(lace_get_worker());
-=======
     WorkerP *__lace_worker = lace_get_worker();
     Task *__lace_dq_head = __lace_worker->dq;
     lace_steal_loop(&lace_quits);
     lace_time_event(__lace_worker, 9);
->>>>>>> 537dffd9
+    lace_reject(lace_get_worker());
     barrier_wait(&bar);
     return NULL;
 }
