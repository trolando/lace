#! /bin/bash

# Copyright notice:
echo "/* 
 * Copyright 2013-2014 Formal Methods and Tools, University of Twente
 *
 * Licensed under the Apache License, Version 2.0 (the "License");
 * you may not use this file except in compliance with the License.
 * You may obtain a copy of the License at
 *
 *     http://www.apache.org/licenses/LICENSE-2.0
 *
 * Unless required by applicable law or agreed to in writing, software
 * distributed under the License is distributed on an "AS IS" BASIS,
 * WITHOUT WARRANTIES OR CONDITIONS OF ANY KIND, either express or implied.
 * See the License for the specific language governing permissions and
 * limitations under the License.
 */"

echo '
#include <unistd.h>
#include <stdint.h>
#include <stdio.h>
#include <atomics.h>
#include <pthread.h> /* for pthread_t */

#ifndef __LACE_H__
#define __LACE_H__

/* Some flags */

#ifndef LACE_DEBUG_PROGRAMSTACK /* Write to stderr when 95% program stack reached */
#define LACE_DEBUG_PROGRAMSTACK 0
#endif

#ifndef LACE_LEAP_RANDOM /* Use random leaping when leapfrogging fails */
#define LACE_LEAP_RANDOM 1
#endif

#ifndef LACE_PIE_TIMES /* Record time spent stealing and leapfrogging */
#define LACE_PIE_TIMES 0
#endif

#ifndef LACE_COUNT_TASKS /* Count number of tasks executed */
#define LACE_COUNT_TASKS 0
#endif

#ifndef LACE_COUNT_STEALS /* Count number of steals performed */
#define LACE_COUNT_STEALS 0
#endif

#ifndef LACE_COUNT_SPLITS /* Count number of times the split point is moved */
#define LACE_COUNT_SPLITS 0
#endif

#ifndef LACE_COUNT_EVENTS
#define LACE_COUNT_EVENTS (LACE_PIE_TIMES || LACE_COUNT_TASKS || LACE_COUNT_STEALS || LACE_COUNT_SPLITS)
#endif

/* The size of a pointer, 8 bytes on a 64-bit architecture */
#define P_SZ (sizeof(void *))

#define PAD(x,b) ( ( (b) - ((x)%(b)) ) & ((b)-1) ) /* b must be power of 2 */
#define ROUND(x,b) ( (x) + PAD( (x), (b) ) )

/* The size is in bytes. Note that this is without the extra overhead from Lace.
   The value must be greater than or equal to the maximum size of your tasks.
   The task size is the maximum of the size of the result or of the sum of the parameter sizes. */
#ifndef LACE_TASKSIZE
#define LACE_TASKSIZE ('$1'+1)*P_SZ
#endif

#if LACE_PIE_TIMES
/* High resolution timer */
static inline uint64_t gethrtime()
{
    uint32_t hi, lo;
    asm volatile ("rdtsc" : "=a"(lo), "=d"(hi) :: "memory");
    return (uint64_t)hi<<32 | lo;
}
#endif

#if LACE_COUNT_EVENTS
void lace_count_reset();
void lace_count_report_file(FILE *file);
#endif

#if LACE_COUNT_TASKS
#define PR_COUNTTASK(s) PR_INC(s,CTR_tasks)
#else
#define PR_COUNTTASK(s) /* Empty */
#endif

#if LACE_COUNT_STEALS
#define PR_COUNTSTEALS(s,i) PR_INC(s,i)
#else
#define PR_COUNTSTEALS(s,i) /* Empty */
#endif

#if LACE_COUNT_SPLITS
#define PR_COUNTSPLITS(s,i) PR_INC(s,i)
#else
#define PR_COUNTSPLITS(s,i) /* Empty */
#endif

#if LACE_COUNT_EVENTS
#define PR_ADD(s,i,k) ( ((s)->ctr[i])+=k )
#else
#define PR_ADD(s,i,k) /* Empty */
#endif
#define PR_INC(s,i) PR_ADD(s,i,1)

typedef enum {
#ifdef LACE_COUNT_TASKS
    CTR_tasks,       /* Number of tasks spawned */
#endif
#ifdef LACE_COUNT_STEALS
    CTR_steal_tries, /* Number of steal attempts */
    CTR_leap_tries,  /* Number of leap attempts */
    CTR_steals,      /* Number of succesful steals */
    CTR_leaps,       /* Number of succesful leaps */
    CTR_steal_busy,  /* Number of steal busies */
    CTR_leap_busy,   /* Number of leap busies */
#endif
#ifdef LACE_COUNT_SPLITS
    CTR_split_grow,  /* Number of split right */
    CTR_split_shrink,/* Number of split left */
    CTR_split_req,   /* Number of split requests */
#endif
    CTR_fast_sync,   /* Number of fast syncs */
    CTR_slow_sync,   /* Number of slow syncs */
#ifdef LACE_PIE_TIMES
    CTR_init,        /* Timer for initialization */
    CTR_close,       /* Timer for shutdown */
    CTR_wapp,        /* Timer for application code (steal) */
    CTR_lapp,        /* Timer for application code (leap) */
    CTR_wsteal,      /* Timer for steal code (steal) */
    CTR_lsteal,      /* Timer for steal code (leap) */
    CTR_wstealsucc,  /* Timer for succesful steal code (steal) */
    CTR_lstealsucc,  /* Timer for succesful steal code (leap) */
    CTR_wsignal,     /* Timer for signal after work (steal) */
    CTR_lsignal,     /* Timer for signal after work (leap) */
#endif
    CTR_MAX
} CTR_index;

struct _WorkerP;
struct _Worker;
struct _Task;

#define THIEF_EMPTY     ((struct _Worker*)0x0)
#define THIEF_TASK      ((struct _Worker*)0x1)
#define THIEF_COMPLETED ((struct _Worker*)0x2)

#define TASK_COMMON_FIELDS(type)                               \
    void (*f)(struct _WorkerP *, struct _Task *, struct type *);  \
    struct _Worker * volatile thief;

struct __lace_common_fields_only { TASK_COMMON_FIELDS(_Task) };
#define LACE_COMMON_FIELD_SIZE sizeof(struct __lace_common_fields_only)

typedef struct _Task {
    TASK_COMMON_FIELDS(_Task);
    char p1[PAD(LACE_COMMON_FIELD_SIZE, P_SZ)];
    char d[LACE_TASKSIZE];
    char p2[PAD(ROUND(LACE_COMMON_FIELD_SIZE, P_SZ) + LACE_TASKSIZE, LINE_SIZE)];
} Task;

#define LACE_NO_REQUEST ((Worker*)0)
#define LACE_BLOCKED ((Worker*)1)
#define LACE_NO_RESPONSE ((Task*)1)

typedef struct _Worker {
    volatile int a;
    struct _Worker * volatile *r;
    Task * volatile *t;
    char pad[PAD(3*P_SZ, LINE_SIZE)];
} Worker;

typedef struct _WorkerP {
    Task *dq;
    volatile int *a;
    struct _Worker * volatile *r;
    Task * volatile *t;
    Task *stolen;
    Worker *public;
    Task *end;
    size_t stack_trigger; // for stack overflow detection
    int16_t worker;

#if LACE_COUNT_EVENTS
    uint64_t ctr[CTR_MAX]; // counters
    volatile uint64_t time;
    volatile int level;
#endif

    uint32_t seed; // my random seed (for lace_steal_random)
} WorkerP;

#define LACE_TYPEDEF_CB(f, ...) typedef void* (*f)(WorkerP *, Task *, ##__VA_ARGS__);
LACE_TYPEDEF_CB(lace_startup_cb, void*);

/**
 * Initialize master structures for Lace with <n_workers> workers
 * and default deque size of <dqsize>.
 * Does not create new threads.
 * If compiled with NUMA support and NUMA is not available, program quits.
 * Tries to detect number of cpus, if n_workers equals 0.
 */
void lace_init(int n_workers, size_t dqsize);

/**
 * After lace_init, start all worker threads.
 * If cb,arg are set, suspend this thread, call cb(arg) in a new thread
 * and exit Lace upon return
 * Otherwise, the current thread is initialized as a Lace thread.
 */
void lace_startup(size_t stacksize, lace_startup_cb, void* arg);

/**
 * Manually spawn worker <idx> with (optional) program stack size <stacksize>.
 * If fun,arg are set, overrides default startup method.
 * Typically: for workers 1...(n_workers-1): lace_spawn_worker(i, stack_size, 0, 0);
 */
pthread_t lace_spawn_worker(int idx, size_t stacksize, void *(*fun)(void*), void* arg);

/**
 * Initialize current thread as worker <idx> and allocate a deque with size <dqsize>.
 * Use this when manually creating worker threads.
 */
void lace_init_worker(int idx, size_t dqsize);

/**
 * Manually spawn worker <idx> with (optional) program stack size <stacksize>.
 * If fun,arg are set, overrides default startup method.
 * Typically: for workers 1...(n_workers-1): lace_spawn_worker(i, stack_size, 0, 0);
 */
pthread_t lace_spawn_worker(int idx, size_t stacksize, void *(*fun)(void*), void* arg);

/**
 * Steal a random task.
 */
#define lace_steal_random() CALL(lace_steal_random)

/**
 * Steal random tasks until parameter *quit is set
 * Note: task declarations at end; quit is of type int*
 */
#define lace_steal_random_loop(quit) CALL(lace_steal_random_loop, quit)
#define lace_steal_loop(quit) CALL(lace_steal_loop, quit)

/**
 * Retrieve number of Lace workers
 */
size_t lace_workers();

/**
 * Retrieve default program stack size
 */
size_t lace_default_stacksize();

/**
 * Retrieve current worker.
 */
WorkerP *lace_get_worker();

/**
 * Retrieve the current head of the deque
 */
Task *lace_get_head(WorkerP *);

/**
 * Exit Lace. Automatically called when started with cb,arg.
 */
void lace_exit();

LACE_TYPEDEF_CB(lace_nowork_cb);
extern lace_nowork_cb lace_cb_stealing;
void lace_set_callback(lace_nowork_cb cb);

#define LACE_STOLEN   ((Worker*)0)
#define LACE_BUSY     ((Worker*)1)
#define LACE_NOWORK   ((Worker*)2)

#define TASK(f)           ( f##_CALL )
#define WRAP(f, ...)      ( f((WorkerP *)__lace_worker, (Task *)__lace_dq_head, ##__VA_ARGS__) )
#define SYNC(f)           ( __lace_dq_head--, WRAP(f##_SYNC) )
#define SPAWN(f, ...)     ( WRAP(f##_SPAWN, ##__VA_ARGS__), __lace_dq_head++ )
#define CALL(f, ...)      ( WRAP(f##_CALL, ##__VA_ARGS__) )
#define STEAL_RANDOM()    ( CALL(lace_steal_random) )
#define LACE_WORKER_ID    ( __lace_worker->worker )

/* Use LACE_ME to initialize Lace variables, in case you want to call multiple Lace tasks */
#define LACE_ME WorkerP * __attribute__((unused)) __lace_worker = lace_get_worker(); Task * __attribute__((unused)) __lace_dq_head = lace_get_head(__lace_worker);

#define TASK_IS_STOLEN(t) ((size_t)t->thief > 1)
#define TASK_IS_COMPLETED(t) ((size_t)t->thief == 2)
#define TASK_RESULT(t) (&t->d[0])

#if LACE_DEBUG_PROGRAMSTACK
static inline void CHECKSTACK(WorkerP *w)
{
    if (w->stack_trigger != 0) {
        register size_t rsp;
        asm volatile("movq %%rsp, %0" : "+r"(rsp) : : "cc");
        if (rsp < w->stack_trigger) {
            fputs("Warning: program stack 95% used!\n", stderr);
            w->stack_trigger = 0;
        }
    }
}
#else
#define CHECKSTACK(w) {}
#endif

#if LACE_PIE_TIMES
static void lace_time_event( WorkerP *w, int event )
{
    uint64_t now = gethrtime(),
             prev = w->time;

    switch( event ) {

        // Enter application code
        case 1 :
            if(  w->level /* level */ == 0 ) {
                PR_ADD( w, CTR_init, now - prev );
                w->level = 1;
            } else if( w->level /* level */ == 1 ) {
                PR_ADD( w, CTR_wsteal, now - prev );
                PR_ADD( w, CTR_wstealsucc, now - prev );
            } else {
                PR_ADD( w, CTR_lsteal, now - prev );
                PR_ADD( w, CTR_lstealsucc, now - prev );
            }
            break;

            // Exit application code
        case 2 :
            if( w->level /* level */ == 1 ) {
                PR_ADD( w, CTR_wapp, now - prev );
            } else {
                PR_ADD( w, CTR_lapp, now - prev );
            }
            break;

            // Enter sync on stolen
        case 3 :
            if( w->level /* level */ == 1 ) {
                PR_ADD( w, CTR_wapp, now - prev );
            } else {
                PR_ADD( w, CTR_lapp, now - prev );
            }
            w->level++;
            break;

            // Exit sync on stolen
        case 4 :
            if( w->level /* level */ == 1 ) {
                fprintf( stderr, "This should not happen, level = %d\n", w->level );
            } else {
                PR_ADD( w, CTR_lsteal, now - prev );
            }
            w->level--;
            break;

            // Return from failed steal
        case 7 :
            if( w->level /* level */ == 0 ) {
                PR_ADD( w, CTR_init, now - prev );
            } else if( w->level /* level */ == 1 ) {
                PR_ADD( w, CTR_wsteal, now - prev );
            } else {
                PR_ADD( w, CTR_lsteal, now - prev );
            }
            break;

            // Signalling time
        case 8 :
            if( w->level /* level */ == 1 ) {
                PR_ADD( w, CTR_wsignal, now - prev );
                PR_ADD( w, CTR_wsteal, now - prev );
            } else {
                PR_ADD( w, CTR_lsignal, now - prev );
                PR_ADD( w, CTR_lsteal, now - prev );
            }
            break;

            // Done
        case 9 :
            if( w->level /* level */ == 0 ) {
                PR_ADD( w, CTR_init, now - prev );
            } else {
                PR_ADD( w, CTR_close, now - prev );
            }
            break;

        default: return;
    }

    w->time = now;
}
#else
#define lace_time_event( w, e ) /* Empty */
#endif

static void
lace_reject(WorkerP *self)
{
    // prevent stealing
    Worker * volatile *r = self->r;
    Worker *j = *r;
    if (j != LACE_BLOCKED) {
        if (likely(j == LACE_NO_REQUEST)) {
            if (cas(r, LACE_NO_REQUEST, LACE_BLOCKED)) return;
            j = *r;
        }
        *(j->t) = 0;
        *r = LACE_BLOCKED;
    }
}

static Worker* __attribute__((noinline))
lace_steal(WorkerP *self, Task *__dq_head, Worker *victim)
{
    lace_reject(self);
    *(self->t) = LACE_NO_RESPONSE;
    if ((victim->a)) {
        if (*(victim->r) == LACE_NO_REQUEST) {
            Worker *me = self->public;
            if (cas(victim->r, LACE_NO_REQUEST, me)) {
                Task *t = *(self->t);
                while (t == LACE_NO_RESPONSE) t = *(self->t);
                if (t != 0) {
                    t->thief = me;
                    *(self->r) = LACE_NO_REQUEST; // unblock
                    lace_time_event(self, 1);
                    t->f(self, __dq_head, t);
                    compiler_barrier();
                    lace_time_event(self, 2);
                    t->thief = THIEF_COMPLETED;
                    lace_time_event(self, 8);
                    return LACE_STOLEN;
                }
            }
        }
        lace_time_event(self, 7);
        return LACE_BUSY;
    }

    lace_time_event(self, 7);
    return LACE_NOWORK;
}

'
#
# Create macros for each arity
#

for(( r = 0; r <= $1; r++ )) do

# Extend various argument lists
if ((r)); then
  MACRO_ARGS="$MACRO_ARGS, ATYPE_$r, ARG_$r"
  DECL_ARGS="$DECL_ARGS, ATYPE_$r"
  TASK_FIELDS="$TASK_FIELDS ATYPE_$r arg_$r;"
  TASK_INIT="$TASK_INIT t->d.args.arg_$r = arg_$r;"
  TASK_GET_FROM_t="$TASK_GET_FROM_t, t->d.args.arg_$r"
  CALL_ARGS="$CALL_ARGS, arg_$r"
  FUN_ARGS="$FUN_ARGS, ATYPE_$r arg_$r"
  WORK_ARGS="$WORK_ARGS, ATYPE_$r ARG_$r"
fi

echo
echo "// Task macros for tasks of arity $r"
echo

# Create a void and a non-void version
for isvoid in 0 1; do
if (( isvoid==0 )); then
  DEF_MACRO="#define TASK_$r(RTYPE, NAME$MACRO_ARGS) \
             TASK_DECL_$r(RTYPE, NAME$DECL_ARGS) TASK_IMPL_$r(RTYPE, NAME$MACRO_ARGS)"
  DECL_MACRO="#define TASK_DECL_$r(RTYPE, NAME$DECL_ARGS)"
  IMPL_MACRO="#define TASK_IMPL_$r(RTYPE, NAME$MACRO_ARGS)"
  RTYPE="RTYPE"
  RES_FIELD="$RTYPE res;"
  SAVE_RVAL="t->d.res ="
  RETURN_RES="((TD_##NAME *)t)->d.res"
else
  DEF_MACRO="#define VOID_TASK_$r(NAME$MACRO_ARGS) \
             VOID_TASK_DECL_$r(NAME$DECL_ARGS) VOID_TASK_IMPL_$r(NAME$MACRO_ARGS)"
  DECL_MACRO="#define VOID_TASK_DECL_$r(NAME$DECL_ARGS)"
  IMPL_MACRO="#define VOID_TASK_IMPL_$r(NAME$MACRO_ARGS)"
  RTYPE="void"
  RES_FIELD=""
  SAVE_RVAL=""
  RETURN_RES=""
fi

# Write down the macro for the task declaration
(\
echo "$DECL_MACRO

typedef struct _TD_##NAME {
  TASK_COMMON_FIELDS(_TD_##NAME)
  union {
    struct { $TASK_FIELDS } args;
    $RES_FIELD
  } d;
} TD_##NAME;

/* If this line generates an error, please manually set the define LACE_TASKSIZE to a higher value */
typedef char assertion_failed_task_descriptor_out_of_bounds_##NAME[(sizeof(TD_##NAME)<=sizeof(Task)) ? 0 : -1];

void NAME##_WRAP(WorkerP *, Task *, TD_##NAME *);
$RTYPE NAME##_CALL(WorkerP *, Task * $FUN_ARGS);
static inline $RTYPE NAME##_SYNC(WorkerP *, Task *);

static inline __attribute__((unused))
void NAME##_SPAWN(WorkerP *w, Task *__dq_head $FUN_ARGS)
{
    PR_COUNTTASK(w);

    TD_##NAME *t;

    /* assert(__dq_head < w->end); */ /* Assuming to be true */

    t = (TD_##NAME *)__dq_head;
    t->f = &NAME##_WRAP;
    t->thief = THIEF_TASK;
    $TASK_INIT
    compiler_barrier();

    if (*(w->a) == 0) {
        *(w->a) = 1;
    }

    Worker *j = *(w->r);
    if (j == LACE_BLOCKED) *(w->r) = LACE_NO_REQUEST;
    else if (unlikely(j != LACE_NO_REQUEST)) {
        *(j->t) = w->stolen++;
        *(w->r) = LACE_NO_REQUEST;
    }
}

static inline void
NAME##_leapfrog(WorkerP *__lace_worker, Task *__lace_dq_head)
{
    lace_time_event(__lace_worker, 3);
    TD_##NAME *t = (TD_##NAME *)__lace_dq_head;
    Worker *thief = t->thief;
    if (thief != THIEF_COMPLETED) {
        while ((size_t)thief <= 1) thief = t->thief;

        /* PRE-LEAP: increase head again */
        __lace_dq_head += 1;

        /* Now leapfrog */
        int attempts = 32;
        while (thief != THIEF_COMPLETED) {
            PR_COUNTSTEALS(__lace_worker, CTR_leap_tries);
            Worker *res = lace_steal(__lace_worker, __lace_dq_head, thief);
            if (res == LACE_NOWORK) {
                if ((LACE_LEAP_RANDOM) && (--attempts == 0)) { lace_steal_random(); attempts = 32; }
                else lace_cb_stealing(__lace_worker, __lace_dq_head);
            } else if (res == LACE_STOLEN) {
                PR_COUNTSTEALS(__lace_worker, CTR_leaps);
            } else if (res == LACE_BUSY) {
                PR_COUNTSTEALS(__lace_worker, CTR_leap_busy);
            }
            compiler_barrier();
            thief = t->thief;
        }
<<<<<<< HEAD
=======

        /* POST-LEAP: really pop the finished task */
        /*            no need to decrease __lace_dq_head, since it is a local variable */
        compiler_barrier();
        if (__lace_worker->allstolen == 0) {
            /* Assume: tail = split = head (pre-pop) */
            /* Now we do a 'real pop' ergo either decrease tail,split,head or declare allstolen */
            Worker *wt = __lace_worker->public;
            wt->allstolen = 1;
            __lace_worker->allstolen = 1;
        }
>>>>>>> 537dffd9
    }

    compiler_barrier();
    t->thief = THIEF_EMPTY;
    lace_time_event(__lace_worker, 4);
}

static inline __attribute__((unused))
$RTYPE NAME##_SYNC(WorkerP *w, Task *__dq_head)
{
    TD_##NAME *t;

    if (unlikely(__dq_head < w->stolen)) {
        /* it is stolen */
        NAME##_leapfrog(w, __dq_head);
        w->stolen--;
        t = (TD_##NAME *)__dq_head;
        return $RETURN_RES;
    }

    if (likely(__dq_head > w->stolen)) {
        if (*(w->a) == 0) {
            /* update status */
            *(w->a) = 1;
        } else {
            /* communicate */
            Worker *j = *(w->r);
            if (j != LACE_NO_REQUEST) {
                *(j->t) = w->stolen++;
                *(w->r) = LACE_NO_REQUEST;
            }
        }
    }

    compiler_barrier();

    t = (TD_##NAME *)__dq_head;
    t->thief = THIEF_EMPTY;
    return NAME##_CALL(w, __dq_head $TASK_GET_FROM_t);
}

"\
) | awk '{printf "%-86s\\\n", $0 }'

echo " "

(\
echo "$IMPL_MACRO
void NAME##_WRAP(WorkerP *w, Task *__dq_head, TD_##NAME *t __attribute__((unused)))
{
    $SAVE_RVAL NAME##_CALL(w, __dq_head $TASK_GET_FROM_t);
}

static inline __attribute__((always_inline))
$RTYPE NAME##_WORK(WorkerP *__lace_worker, Task *__lace_dq_head $DECL_ARGS);

/* NAME##_WORK is inlined in NAME##_CALL and the parameter __lace_in_task will disappear */
$RTYPE NAME##_CALL(WorkerP *w, Task *__dq_head $FUN_ARGS)
{
    CHECKSTACK(w);
    return NAME##_WORK(w, __dq_head $CALL_ARGS);
}

static inline __attribute__((always_inline))
$RTYPE NAME##_WORK(WorkerP *__lace_worker __attribute__((unused)), Task *__lace_dq_head __attribute__((unused)) $WORK_ARGS)" \
) | awk '{printf "%-86s\\\n", $0 }'

echo " "

echo $DEF_MACRO

echo ""

done

done

echo "
VOID_TASK_DECL_0(lace_steal_random);
VOID_TASK_DECL_1(lace_steal_random_loop, int*);
VOID_TASK_DECL_1(lace_steal_loop, int*);
"

echo "#endif"<|MERGE_RESOLUTION|>--- conflicted
+++ resolved
@@ -571,20 +571,6 @@
             compiler_barrier();
             thief = t->thief;
         }
-<<<<<<< HEAD
-=======
-
-        /* POST-LEAP: really pop the finished task */
-        /*            no need to decrease __lace_dq_head, since it is a local variable */
-        compiler_barrier();
-        if (__lace_worker->allstolen == 0) {
-            /* Assume: tail = split = head (pre-pop) */
-            /* Now we do a 'real pop' ergo either decrease tail,split,head or declare allstolen */
-            Worker *wt = __lace_worker->public;
-            wt->allstolen = 1;
-            __lace_worker->allstolen = 1;
-        }
->>>>>>> 537dffd9
     }
 
     compiler_barrier();
