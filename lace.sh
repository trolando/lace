#! /bin/bash

# Minimum number of task parameters: 2
if [ "$1" -le 1 ] ; then k=2; else k=$1; fi

# Copyright notice:
echo "/* 
 * Copyright 2013-2014 Formal Methods and Tools, University of Twente
 *
 * Licensed under the Apache License, Version 2.0 (the "License");
 * you may not use this file except in compliance with the License.
 * You may obtain a copy of the License at
 *
 *     http://www.apache.org/licenses/LICENSE-2.0
 *
 * Unless required by applicable law or agreed to in writing, software
 * distributed under the License is distributed on an "AS IS" BASIS,
 * WITHOUT WARRANTIES OR CONDITIONS OF ANY KIND, either express or implied.
 * See the License for the specific language governing permissions and
 * limitations under the License.
 */"

echo '
#include <unistd.h>
#include <stdint.h>
#include <stdio.h>
#include <atomics.h>
#include <pthread.h> /* for pthread_t */

#ifndef __LACE_H__
#define __LACE_H__

/* Some flags */

#ifndef LACE_DEBUG_PROGRAMSTACK /* Write to stderr when 95% program stack reached */
#define LACE_DEBUG_PROGRAMSTACK 0
#endif

#ifndef LACE_LEAP_RANDOM /* Use random leaping when leapfrogging fails */
#define LACE_LEAP_RANDOM 1
#endif

#ifndef LACE_PIE_TIMES /* Record time spent stealing and leapfrogging */
#define LACE_PIE_TIMES 0
#endif

#ifndef LACE_COUNT_TASKS /* Count number of tasks executed */
#define LACE_COUNT_TASKS 0
#endif

#ifndef LACE_COUNT_STEALS /* Count number of steals performed */
#define LACE_COUNT_STEALS 0
#endif

#ifndef LACE_COUNT_SPLITS /* Count number of times the split point is moved */
#define LACE_COUNT_SPLITS 0
#endif

#ifndef LACE_COUNT_EVENTS
#define LACE_COUNT_EVENTS (LACE_PIE_TIMES || LACE_COUNT_TASKS || LACE_COUNT_STEALS || LACE_COUNT_SPLITS)
#endif

/* The size of a pointer, 8 bytes on a 64-bit architecture */
#define P_SZ (sizeof(void *))

#define PAD(x,b) ( ( (b) - ((x)%(b)) ) & ((b)-1) ) /* b must be power of 2 */
#define ROUND(x,b) ( (x) + PAD( (x), (b) ) )

/* The size is in bytes. Note that this is without the extra overhead from Lace.
   The value must be greater than or equal to the maximum size of your tasks.
   The task size is the maximum of the size of the result or of the sum of the parameter sizes. */
#ifndef LACE_TASKSIZE
#define LACE_TASKSIZE ('$k'+1)*P_SZ
#endif

#if LACE_PIE_TIMES
/* High resolution timer */
static inline uint64_t gethrtime()
{
    uint32_t hi, lo;
    asm volatile ("rdtsc" : "=a"(lo), "=d"(hi) :: "memory");
    return (uint64_t)hi<<32 | lo;
}
#endif

#if LACE_COUNT_EVENTS
void lace_count_reset();
void lace_count_report_file(FILE *file);
#endif

#if LACE_COUNT_TASKS
#define PR_COUNTTASK(s) PR_INC(s,CTR_tasks)
#else
#define PR_COUNTTASK(s) /* Empty */
#endif

#if LACE_COUNT_STEALS
#define PR_COUNTSTEALS(s,i) PR_INC(s,i)
#else
#define PR_COUNTSTEALS(s,i) /* Empty */
#endif

#if LACE_COUNT_SPLITS
#define PR_COUNTSPLITS(s,i) PR_INC(s,i)
#else
#define PR_COUNTSPLITS(s,i) /* Empty */
#endif

#if LACE_COUNT_EVENTS
#define PR_ADD(s,i,k) ( ((s)->ctr[i])+=k )
#else
#define PR_ADD(s,i,k) /* Empty */
#endif
#define PR_INC(s,i) PR_ADD(s,i,1)

typedef enum {
#ifdef LACE_COUNT_TASKS
    CTR_tasks,       /* Number of tasks spawned */
#endif
#ifdef LACE_COUNT_STEALS
    CTR_steal_tries, /* Number of steal attempts */
    CTR_leap_tries,  /* Number of leap attempts */
    CTR_steals,      /* Number of succesful steals */
    CTR_leaps,       /* Number of succesful leaps */
    CTR_steal_busy,  /* Number of steal busies */
    CTR_leap_busy,   /* Number of leap busies */
#endif
#ifdef LACE_COUNT_SPLITS
    CTR_split_grow,  /* Number of split right */
    CTR_split_shrink,/* Number of split left */
    CTR_split_req,   /* Number of split requests */
#endif
    CTR_fast_sync,   /* Number of fast syncs */
    CTR_slow_sync,   /* Number of slow syncs */
#ifdef LACE_PIE_TIMES
    CTR_init,        /* Timer for initialization */
    CTR_close,       /* Timer for shutdown */
    CTR_wapp,        /* Timer for application code (steal) */
    CTR_lapp,        /* Timer for application code (leap) */
    CTR_wsteal,      /* Timer for steal code (steal) */
    CTR_lsteal,      /* Timer for steal code (leap) */
    CTR_wstealsucc,  /* Timer for succesful steal code (steal) */
    CTR_lstealsucc,  /* Timer for succesful steal code (leap) */
    CTR_wsignal,     /* Timer for signal after work (steal) */
    CTR_lsignal,     /* Timer for signal after work (leap) */
#endif
    CTR_MAX
} CTR_index;

struct _WorkerP;
struct _Worker;
struct _Task;

#define THIEF_EMPTY     ((struct _Worker*)0x0)
#define THIEF_TASK      ((struct _Worker*)0x1)
#define THIEF_COMPLETED ((struct _Worker*)0x2)

#define TASK_COMMON_FIELDS(type)                               \
    void (*f)(struct _WorkerP *, struct _Task *, struct type *);  \
    struct _Worker * volatile thief;

struct __lace_common_fields_only { TASK_COMMON_FIELDS(_Task) };
#define LACE_COMMON_FIELD_SIZE sizeof(struct __lace_common_fields_only)

typedef struct _Task {
    TASK_COMMON_FIELDS(_Task);
    char p1[PAD(LACE_COMMON_FIELD_SIZE, P_SZ)];
    char d[LACE_TASKSIZE];
    char p2[PAD(ROUND(LACE_COMMON_FIELD_SIZE, P_SZ) + LACE_TASKSIZE, LINE_SIZE)];
} Task;

#define LACE_NO_REQUEST ((Worker*)0)
#define LACE_BLOCKED ((Worker*)1)
#define LACE_NO_RESPONSE ((Task*)1)

typedef struct _Worker {
    volatile int a;
    struct _Worker * volatile *r;
    Task * volatile *t;
    char pad[PAD(3*P_SZ, LINE_SIZE)];
} Worker;

typedef struct _WorkerP {
    Task *dq;
    volatile int *a;
    struct _Worker * volatile *r;
    Task * volatile *t;
    Task *stolen;
    Worker *public;
    Task *end;
    size_t stack_trigger; // for stack overflow detection
    int16_t worker;

#if LACE_COUNT_EVENTS
    uint64_t ctr[CTR_MAX]; // counters
    volatile uint64_t time;
    volatile int level;
#endif

    uint32_t seed; // my random seed (for lace_steal_random)
} WorkerP;

#define LACE_TYPEDEF_CB(t, f, ...) typedef t (*f)(WorkerP *, Task *, ##__VA_ARGS__);
LACE_TYPEDEF_CB(void, lace_startup_cb, void*);

/**
 * Initialize master structures for Lace with <n_workers> workers
 * and default deque size of <dqsize>.
 * Does not create new threads.
 * If compiled with NUMA support and NUMA is not available, program quits.
 * Tries to detect number of cpus, if n_workers equals 0.
 */
void lace_init(int n_workers, size_t dqsize);

/**
 * After lace_init, start all worker threads.
 * If cb,arg are set, suspend this thread, call cb(arg) in a new thread
 * and exit Lace upon return
 * Otherwise, the current thread is initialized as a Lace thread.
 */
void lace_startup(size_t stacksize, lace_startup_cb, void* arg);

/**
 * Manually spawn worker <idx> with (optional) program stack size <stacksize>.
 * If fun,arg are set, overrides default startup method.
 * Typically: for workers 1...(n_workers-1): lace_spawn_worker(i, stack_size, 0, 0);
 */
pthread_t lace_spawn_worker(int idx, size_t stacksize, void *(*fun)(void*), void* arg);

/**
 * Initialize current thread as worker <idx> and allocate a deque with size <dqsize>.
 * Use this when manually creating worker threads.
 */
void lace_init_worker(int idx, size_t dqsize);

/**
 * Manually spawn worker <idx> with (optional) program stack size <stacksize>.
 * If fun,arg are set, overrides default startup method.
 * Typically: for workers 1...(n_workers-1): lace_spawn_worker(i, stack_size, 0, 0);
 */
pthread_t lace_spawn_worker(int idx, size_t stacksize, void *(*fun)(void*), void* arg);

/**
 * Steal a random task.
 */
#define lace_steal_random() CALL(lace_steal_random)
void lace_steal_random_CALL(WorkerP*, Task*);

/**
 * Steal random tasks until parameter *quit is set
 * Note: task declarations at end; quit is of type int*
 */
#define lace_steal_random_loop(quit) CALL(lace_steal_random_loop, quit)
#define lace_steal_loop(quit) CALL(lace_steal_loop, quit)

/**
 * Retrieve number of Lace workers
 */
size_t lace_workers();

/**
 * Retrieve default program stack size
 */
size_t lace_default_stacksize();

/**
 * Retrieve current worker.
 */
WorkerP *lace_get_worker();

/**
 * Retrieve the current head of the deque
 */
Task *lace_get_head(WorkerP *);

/**
 * Exit Lace. Automatically called when started with cb,arg.
 */
void lace_exit();

#define LACE_STOLEN   ((Worker*)0)
#define LACE_BUSY     ((Worker*)1)
#define LACE_NOWORK   ((Worker*)2)

#define TASK(f)           ( f##_CALL )
#define WRAP(f, ...)      ( f((WorkerP *)__lace_worker, (Task *)__lace_dq_head, ##__VA_ARGS__) )
#define SYNC(f)           ( __lace_dq_head--, WRAP(f##_SYNC) )
#define SPAWN(f, ...)     ( WRAP(f##_SPAWN, ##__VA_ARGS__), __lace_dq_head++ )
#define CALL(f, ...)      ( WRAP(f##_CALL, ##__VA_ARGS__) )
#define TOGETHER(f, ...)  ( WRAP(f##_TOGETHER, ##__VA_ARGS__) )
#define NEWFRAME(f, ...)  ( WRAP(f##_NEWFRAME, ##__VA_ARGS__) )
#define STEAL_RANDOM()    ( CALL(lace_steal_random) )
#define LACE_WORKER_ID    ( __lace_worker->worker )

/* Use LACE_ME to initialize Lace variables, in case you want to call multiple Lace tasks */
#define LACE_ME WorkerP * __attribute__((unused)) __lace_worker = lace_get_worker(); Task * __attribute__((unused)) __lace_dq_head = lace_get_head(__lace_worker);

#define TASK_IS_STOLEN(t) ((size_t)t->thief > 1)
#define TASK_IS_COMPLETED(t) ((size_t)t->thief == 2)
#define TASK_RESULT(t) (&t->d[0])

#if LACE_DEBUG_PROGRAMSTACK
static inline void CHECKSTACK(WorkerP *w)
{
    if (w->stack_trigger != 0) {
        register size_t rsp;
        asm volatile("movq %%rsp, %0" : "+r"(rsp) : : "cc");
        if (rsp < w->stack_trigger) {
            fputs("Warning: program stack 95% used!\n", stderr);
            w->stack_trigger = 0;
        }
    }
}
#else
#define CHECKSTACK(w) {}
#endif

typedef struct
{
    Task *t;
    uint8_t all;
    char pad[64-sizeof(Task *)-sizeof(uint8_t)];
} lace_newframe_t;

extern lace_newframe_t lace_newframe;

/**
 * Internal function to start participating on a task in a new frame
 * Usually, <root> is set to NULL and the task is copied from lace_newframe.t
 * It is possible to override the start task by setting <root>.
 */
void lace_do_together(WorkerP *__lace_worker, Task *__lace_dq_head, Task *task);
void lace_do_newframe(WorkerP *__lace_worker, Task *__lace_dq_head, Task *task);

void lace_yield(WorkerP *__lace_worker, Task *__lace_dq_head);
#define YIELD_NEWFRAME() { if (unlikely(ATOMIC_READ(lace_newframe.t) != NULL)) lace_yield(__lace_worker, __lace_dq_head); }

#if LACE_PIE_TIMES
static void lace_time_event( WorkerP *w, int event )
{
    uint64_t now = gethrtime(),
             prev = w->time;

    switch( event ) {

        // Enter application code
        case 1 :
            if(  w->level /* level */ == 0 ) {
                PR_ADD( w, CTR_init, now - prev );
                w->level = 1;
            } else if( w->level /* level */ == 1 ) {
                PR_ADD( w, CTR_wsteal, now - prev );
                PR_ADD( w, CTR_wstealsucc, now - prev );
            } else {
                PR_ADD( w, CTR_lsteal, now - prev );
                PR_ADD( w, CTR_lstealsucc, now - prev );
            }
            break;

            // Exit application code
        case 2 :
            if( w->level /* level */ == 1 ) {
                PR_ADD( w, CTR_wapp, now - prev );
            } else {
                PR_ADD( w, CTR_lapp, now - prev );
            }
            break;

            // Enter sync on stolen
        case 3 :
            if( w->level /* level */ == 1 ) {
                PR_ADD( w, CTR_wapp, now - prev );
            } else {
                PR_ADD( w, CTR_lapp, now - prev );
            }
            w->level++;
            break;

            // Exit sync on stolen
        case 4 :
            if( w->level /* level */ == 1 ) {
                fprintf( stderr, "This should not happen, level = %d\n", w->level );
            } else {
                PR_ADD( w, CTR_lsteal, now - prev );
            }
            w->level--;
            break;

            // Return from failed steal
        case 7 :
            if( w->level /* level */ == 0 ) {
                PR_ADD( w, CTR_init, now - prev );
            } else if( w->level /* level */ == 1 ) {
                PR_ADD( w, CTR_wsteal, now - prev );
            } else {
                PR_ADD( w, CTR_lsteal, now - prev );
            }
            break;

            // Signalling time
        case 8 :
            if( w->level /* level */ == 1 ) {
                PR_ADD( w, CTR_wsignal, now - prev );
                PR_ADD( w, CTR_wsteal, now - prev );
            } else {
                PR_ADD( w, CTR_lsignal, now - prev );
                PR_ADD( w, CTR_lsteal, now - prev );
            }
            break;

            // Done
        case 9 :
            if( w->level /* level */ == 0 ) {
                PR_ADD( w, CTR_init, now - prev );
            } else {
                PR_ADD( w, CTR_close, now - prev );
            }
            break;

        default: return;
    }

    w->time = now;
}
#else
#define lace_time_event( w, e ) /* Empty */
#endif

static void
lace_reject(WorkerP *self)
{
    // prevent stealing
    Worker * volatile *r = self->r;
    Worker *j = *r;
    if (j != LACE_BLOCKED) {
        if (likely(j == LACE_NO_REQUEST)) {
            if (cas(r, LACE_NO_REQUEST, LACE_BLOCKED)) return;
            j = *r;
        }
        *(j->t) = 0;
        *r = LACE_BLOCKED;
    }
}

static Worker* __attribute__((noinline))
lace_steal(WorkerP *self, Task *__dq_head, Worker *victim)
{
    lace_reject(self);
    *(self->t) = LACE_NO_RESPONSE;
    if ((victim->a)) {
        if (*(victim->r) == LACE_NO_REQUEST) {
            Worker *me = self->public;
            if (cas(victim->r, LACE_NO_REQUEST, me)) {
                Task *t = *(self->t);
                while (t == LACE_NO_RESPONSE) t = *(self->t);
                if (t != 0) {
                    t->thief = me;
                    *(self->r) = LACE_NO_REQUEST; // unblock
                    lace_time_event(self, 1);
                    t->f(self, __dq_head, t);
                    compiler_barrier();
                    lace_time_event(self, 2);
                    t->thief = THIEF_COMPLETED;
                    lace_time_event(self, 8);
                    return LACE_STOLEN;
                }
            }
        }
        lace_time_event(self, 7);
        return LACE_BUSY;
    }

    lace_time_event(self, 7);
    return LACE_NOWORK;
}

static int
lace_shrink_shared(WorkerP *w)
{
    Worker *wt = w->public;
    TailSplit ts;
    ts.v = wt->ts.v; /* Force in 1 memory read */
    uint32_t tail = ts.ts.tail;
    uint32_t split = ts.ts.split;

    if (tail != split) {
        uint32_t newsplit = (tail + split)/2;
        wt->ts.ts.split = newsplit;
        mfence();
        tail = *(volatile uint32_t *)&(wt->ts.ts.tail);
        if (tail != split) {
            if (unlikely(tail > newsplit)) {
                newsplit = (tail + split) / 2;
                wt->ts.ts.split = newsplit;
            }
            w->split = w->dq + newsplit;
            PR_COUNTSPLITS(w, CTR_split_shrink);
            return 0;
        }
    }

    wt->allstolen = 1;
    w->allstolen = 1;
    return 1;
}

static inline void
lace_leapfrog(WorkerP *__lace_worker, Task *__lace_dq_head)
{
    lace_time_event(__lace_worker, 3);
    Task *t = __lace_dq_head;
    Worker *thief = t->thief;
    if (thief != THIEF_COMPLETED) {
        while ((size_t)thief <= 1) thief = t->thief;

        /* PRE-LEAP: increase head again */
        __lace_dq_head += 1;

        /* Now leapfrog */
        int attempts = 32;
        while (thief != THIEF_COMPLETED) {
            PR_COUNTSTEALS(__lace_worker, CTR_leap_tries);
            Worker *res = lace_steal(__lace_worker, __lace_dq_head, thief);
            if (res == LACE_NOWORK) {
                YIELD_NEWFRAME();
                if ((LACE_LEAP_RANDOM) && (--attempts == 0)) { lace_steal_random(); attempts = 32; }
            } else if (res == LACE_STOLEN) {
                PR_COUNTSTEALS(__lace_worker, CTR_leaps);
            } else if (res == LACE_BUSY) {
                PR_COUNTSTEALS(__lace_worker, CTR_leap_busy);
            }
            compiler_barrier();
            thief = t->thief;
        }

        /* POST-LEAP: really pop the finished task */
        /*            no need to decrease __lace_dq_head, since it is a local variable */
        compiler_barrier();
        if (__lace_worker->allstolen == 0) {
            /* Assume: tail = split = head (pre-pop) */
            /* Now we do a 'real pop' ergo either decrease tail,split,head or declare allstolen */
            Worker *wt = __lace_worker->public;
            wt->allstolen = 1;
            __lace_worker->allstolen = 1;
        }
    }

    compiler_barrier();
    t->thief = THIEF_EMPTY;
    lace_time_event(__lace_worker, 4);
}

'
#
# Create macros for each arity
#

for(( r = 0; r <= $k; r++ )) do

# Extend various argument lists
if ((r)); then
  MACRO_ARGS="$MACRO_ARGS, ATYPE_$r, ARG_$r"
  DECL_ARGS="$DECL_ARGS, ATYPE_$r"
  TASK_FIELDS="$TASK_FIELDS ATYPE_$r arg_$r;"
  TASK_INIT="$TASK_INIT t->d.args.arg_$r = arg_$r;"
  TASK_GET_FROM_t="$TASK_GET_FROM_t, t->d.args.arg_$r"
  CALL_ARGS="$CALL_ARGS, arg_$r"
  FUN_ARGS="$FUN_ARGS, ATYPE_$r arg_$r"
  WORK_ARGS="$WORK_ARGS, ATYPE_$r ARG_$r"
fi

echo
echo "// Task macros for tasks of arity $r"
echo

# Create a void and a non-void version
for isvoid in 0 1; do
if (( isvoid==0 )); then
  DEF_MACRO="#define TASK_$r(RTYPE, NAME$MACRO_ARGS) \
             TASK_DECL_$r(RTYPE, NAME$DECL_ARGS) TASK_IMPL_$r(RTYPE, NAME$MACRO_ARGS)"
  DECL_MACRO="#define TASK_DECL_$r(RTYPE, NAME$DECL_ARGS)"
  IMPL_MACRO="#define TASK_IMPL_$r(RTYPE, NAME$MACRO_ARGS)"
  RTYPE="RTYPE"
  RES_FIELD="$RTYPE res;"
  SAVE_RVAL="t->d.res ="
  RETURN_RES="((TD_##NAME *)t)->d.res"
else
  DEF_MACRO="#define VOID_TASK_$r(NAME$MACRO_ARGS) \
             VOID_TASK_DECL_$r(NAME$DECL_ARGS) VOID_TASK_IMPL_$r(NAME$MACRO_ARGS)"
  DECL_MACRO="#define VOID_TASK_DECL_$r(NAME$DECL_ARGS)"
  IMPL_MACRO="#define VOID_TASK_IMPL_$r(NAME$MACRO_ARGS)"
  RTYPE="void"
  RES_FIELD=""
  SAVE_RVAL=""
  RETURN_RES=""
fi

# Write down the macro for the task declaration
(\
echo "$DECL_MACRO

typedef struct _TD_##NAME {
  TASK_COMMON_FIELDS(_TD_##NAME)
  union {
    struct { $TASK_FIELDS } args;
    $RES_FIELD
  } d;
} TD_##NAME;

/* If this line generates an error, please manually set the define LACE_TASKSIZE to a higher value */
typedef char assertion_failed_task_descriptor_out_of_bounds_##NAME[(sizeof(TD_##NAME)<=sizeof(Task)) ? 0 : -1];

void NAME##_WRAP(WorkerP *, Task *, TD_##NAME *);
$RTYPE NAME##_CALL(WorkerP *, Task * $FUN_ARGS);
static inline $RTYPE NAME##_SYNC(WorkerP *, Task *);

static inline __attribute__((unused))
void NAME##_SPAWN(WorkerP *w, Task *__dq_head $FUN_ARGS)
{
    PR_COUNTTASK(w);

    TD_##NAME *t;

    /* assert(__dq_head < w->end); */ /* Assuming to be true */

    t = (TD_##NAME *)__dq_head;
    t->f = &NAME##_WRAP;
    t->thief = THIEF_TASK;
    $TASK_INIT
    compiler_barrier();

    if (*(w->a) == 0) {
        *(w->a) = 1;
    }

    Worker *j = *(w->r);
    if (j == LACE_BLOCKED) *(w->r) = LACE_NO_REQUEST;
    else if (unlikely(j != LACE_NO_REQUEST)) {
        *(j->t) = w->stolen++;
        *(w->r) = LACE_NO_REQUEST;
    }
}

static inline __attribute__((unused))
$RTYPE NAME##_NEWFRAME(WorkerP *w, Task *__dq_head $FUN_ARGS)
{
    Task _t;
    TD_##NAME *t = (TD_##NAME *)&_t;
    t->f = &NAME##_WRAP;
    t->thief = THIEF_TASK;
    $TASK_INIT

    lace_do_newframe(w, __dq_head, &_t);
    return $RETURN_RES;
}

static inline __attribute__((unused))
void NAME##_TOGETHER(WorkerP *w, Task *__dq_head $FUN_ARGS)
{
    Task _t;
    TD_##NAME *t = (TD_##NAME *)&_t;
    t->f = &NAME##_WRAP;
    t->thief = THIEF_TASK;
    $TASK_INIT

    lace_do_together(w, __dq_head, &_t);
}

<<<<<<< HEAD
static inline void
NAME##_leapfrog(WorkerP *__lace_worker, Task *__lace_dq_head)
{
    lace_time_event(__lace_worker, 3);
    TD_##NAME *t = (TD_##NAME *)__lace_dq_head;
    Worker *thief = t->thief;
    if (thief != THIEF_COMPLETED) {
        while ((size_t)thief <= 1) thief = t->thief;

        /* PRE-LEAP: increase head again */
        __lace_dq_head += 1;

        /* Now leapfrog */
        int attempts = 32;
        while (thief != THIEF_COMPLETED) {
            PR_COUNTSTEALS(__lace_worker, CTR_leap_tries);
            Worker *res = lace_steal(__lace_worker, __lace_dq_head, thief);
            if (res == LACE_NOWORK) {
                YIELD_NEWFRAME();
                if ((LACE_LEAP_RANDOM) && (--attempts == 0)) { lace_steal_random(); attempts = 32; }
            } else if (res == LACE_STOLEN) {
                PR_COUNTSTEALS(__lace_worker, CTR_leaps);
            } else if (res == LACE_BUSY) {
                PR_COUNTSTEALS(__lace_worker, CTR_leap_busy);
            }
            compiler_barrier();
            thief = t->thief;
        }
    }

    compiler_barrier();
    t->thief = THIEF_EMPTY;
    lace_time_event(__lace_worker, 4);
}

static inline __attribute__((unused))
$RTYPE NAME##_SYNC(WorkerP *w, Task *__dq_head)
{
    TD_##NAME *t;

    if (unlikely(__dq_head < w->stolen)) {
        /* it is stolen */
        NAME##_leapfrog(w, __dq_head);
        w->stolen--;
=======
static __attribute__((noinline))
$RTYPE NAME##_SYNC_SLOW(WorkerP *w, Task *__dq_head)
{
    TD_##NAME *t;

    if ((w->allstolen) || (w->split > __dq_head && lace_shrink_shared(w))) {
        lace_leapfrog(w, __dq_head);
>>>>>>> a0d71851
        t = (TD_##NAME *)__dq_head;
        return $RETURN_RES;
    }

    if (likely(__dq_head > w->stolen)) {
        if (*(w->a) == 0) {
            /* update status */
            *(w->a) = 1;
        } else {
            /* communicate */
            Worker *j = *(w->r);
            if (j != LACE_NO_REQUEST) {
                *(j->t) = w->stolen++;
                *(w->r) = LACE_NO_REQUEST;
            }
        }
    }

    compiler_barrier();

    t = (TD_##NAME *)__dq_head;
    t->thief = THIEF_EMPTY;
    return NAME##_CALL(w, __dq_head $TASK_GET_FROM_t);
}

"\
) | awk '{printf "%-86s\\\n", $0 }'

echo " "

(\
echo "$IMPL_MACRO
void NAME##_WRAP(WorkerP *w, Task *__dq_head, TD_##NAME *t __attribute__((unused)))
{
    $SAVE_RVAL NAME##_CALL(w, __dq_head $TASK_GET_FROM_t);
}

static inline __attribute__((always_inline))
$RTYPE NAME##_WORK(WorkerP *__lace_worker, Task *__lace_dq_head $DECL_ARGS);

/* NAME##_WORK is inlined in NAME##_CALL and the parameter __lace_in_task will disappear */
$RTYPE NAME##_CALL(WorkerP *w, Task *__dq_head $FUN_ARGS)
{
    CHECKSTACK(w);
    return NAME##_WORK(w, __dq_head $CALL_ARGS);
}

static inline __attribute__((always_inline))
$RTYPE NAME##_WORK(WorkerP *__lace_worker __attribute__((unused)), Task *__lace_dq_head __attribute__((unused)) $WORK_ARGS)" \
) | awk '{printf "%-86s\\\n", $0 }'

echo " "

echo $DEF_MACRO

echo ""

done

done

echo "
VOID_TASK_DECL_0(lace_steal_random);
VOID_TASK_DECL_1(lace_steal_random_loop, int*);
VOID_TASK_DECL_1(lace_steal_loop, int*);
VOID_TASK_DECL_2(lace_steal_loop_root, Task *, int*);
"

echo "#endif"<|MERGE_RESOLUTION|>--- conflicted
+++ resolved
@@ -474,36 +474,6 @@
     return LACE_NOWORK;
 }
 
-static int
-lace_shrink_shared(WorkerP *w)
-{
-    Worker *wt = w->public;
-    TailSplit ts;
-    ts.v = wt->ts.v; /* Force in 1 memory read */
-    uint32_t tail = ts.ts.tail;
-    uint32_t split = ts.ts.split;
-
-    if (tail != split) {
-        uint32_t newsplit = (tail + split)/2;
-        wt->ts.ts.split = newsplit;
-        mfence();
-        tail = *(volatile uint32_t *)&(wt->ts.ts.tail);
-        if (tail != split) {
-            if (unlikely(tail > newsplit)) {
-                newsplit = (tail + split) / 2;
-                wt->ts.ts.split = newsplit;
-            }
-            w->split = w->dq + newsplit;
-            PR_COUNTSPLITS(w, CTR_split_shrink);
-            return 0;
-        }
-    }
-
-    wt->allstolen = 1;
-    w->allstolen = 1;
-    return 1;
-}
-
 static inline void
 lace_leapfrog(WorkerP *__lace_worker, Task *__lace_dq_head)
 {
@@ -531,17 +501,6 @@
             }
             compiler_barrier();
             thief = t->thief;
-        }
-
-        /* POST-LEAP: really pop the finished task */
-        /*            no need to decrease __lace_dq_head, since it is a local variable */
-        compiler_barrier();
-        if (__lace_worker->allstolen == 0) {
-            /* Assume: tail = split = head (pre-pop) */
-            /* Now we do a 'real pop' ergo either decrease tail,split,head or declare allstolen */
-            Worker *wt = __lace_worker->public;
-            wt->allstolen = 1;
-            __lace_worker->allstolen = 1;
         }
     }
 
@@ -666,42 +625,6 @@
     lace_do_together(w, __dq_head, &_t);
 }
 
-<<<<<<< HEAD
-static inline void
-NAME##_leapfrog(WorkerP *__lace_worker, Task *__lace_dq_head)
-{
-    lace_time_event(__lace_worker, 3);
-    TD_##NAME *t = (TD_##NAME *)__lace_dq_head;
-    Worker *thief = t->thief;
-    if (thief != THIEF_COMPLETED) {
-        while ((size_t)thief <= 1) thief = t->thief;
-
-        /* PRE-LEAP: increase head again */
-        __lace_dq_head += 1;
-
-        /* Now leapfrog */
-        int attempts = 32;
-        while (thief != THIEF_COMPLETED) {
-            PR_COUNTSTEALS(__lace_worker, CTR_leap_tries);
-            Worker *res = lace_steal(__lace_worker, __lace_dq_head, thief);
-            if (res == LACE_NOWORK) {
-                YIELD_NEWFRAME();
-                if ((LACE_LEAP_RANDOM) && (--attempts == 0)) { lace_steal_random(); attempts = 32; }
-            } else if (res == LACE_STOLEN) {
-                PR_COUNTSTEALS(__lace_worker, CTR_leaps);
-            } else if (res == LACE_BUSY) {
-                PR_COUNTSTEALS(__lace_worker, CTR_leap_busy);
-            }
-            compiler_barrier();
-            thief = t->thief;
-        }
-    }
-
-    compiler_barrier();
-    t->thief = THIEF_EMPTY;
-    lace_time_event(__lace_worker, 4);
-}
-
 static inline __attribute__((unused))
 $RTYPE NAME##_SYNC(WorkerP *w, Task *__dq_head)
 {
@@ -709,17 +632,8 @@
 
     if (unlikely(__dq_head < w->stolen)) {
         /* it is stolen */
-        NAME##_leapfrog(w, __dq_head);
+        lace_leapfrog(w, __dq_head);
         w->stolen--;
-=======
-static __attribute__((noinline))
-$RTYPE NAME##_SYNC_SLOW(WorkerP *w, Task *__dq_head)
-{
-    TD_##NAME *t;
-
-    if ((w->allstolen) || (w->split > __dq_head && lace_shrink_shared(w))) {
-        lace_leapfrog(w, __dq_head);
->>>>>>> a0d71851
         t = (TD_##NAME *)__dq_head;
         return $RETURN_RES;
     }
